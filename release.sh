#!/bin/bash
set -e

# Usage: ./release.sh <version> [npm-tag] [--dry-run]
VERSION=$1
DRY_RUN=false
NPM_TAG_SPECIFIED=false
NPM_TAG="latest"

# Set default tag based on version format
if [[ "$VERSION" =~ -beta ]]; then
  NPM_TAG="beta"
elif [[ "$VERSION" =~ -alpha ]]; then
  NPM_TAG="alpha"
elif [[ "$VERSION" =~ -rc ]]; then
  NPM_TAG="rc"
elif [[ "$VERSION" =~ -experimental ]]; then
  NPM_TAG="experimental"
fi

# Check for arguments and set flags
for arg in "$@"; do
  if [[ "$arg" == "--dry-run" ]]; then
    DRY_RUN=true
  elif [[ "$arg" != "$VERSION" && "$arg" != "--dry-run" ]]; then
    # If argument is not the version and not --dry-run, treat it as the npm tag
    NPM_TAG="$arg"
    NPM_TAG_SPECIFIED=true
  fi
done

if [ -z "$VERSION" ]; then
  echo "Usage: $0 <version> [npm-tag] [--dry-run]"
  exit 1
fi

# Detect current branch
BRANCH=$(git rev-parse --abbrev-ref HEAD)

# Enforce branch/tag policy (customize as needed)
if [[ "$BRANCH" == "main" && "$NPM_TAG" != "latest" && "$NPM_TAG_SPECIFIED" == false ]]; then
  echo "⚠️ Warning: Publishing a non-latest tag from main branch."
  echo "Continue? (y/n)"
  read -r CONTINUE
  if [[ "$CONTINUE" != "y" ]]; then
    echo "❌ Release cancelled."
    exit 1
  fi
fi

if [[ "$BRANCH" != "main" && "$NPM_TAG" == "latest" ]]; then
  echo "⚠️ Warning: Publishing with tag '$NPM_TAG' from non-main branch."
  echo "Continue? (y/n)"
  read -r CONTINUE
  if [[ "$CONTINUE" != "y" ]]; then
    echo "❌ Release cancelled."
    exit 1
  fi
fi

run() {
  if $DRY_RUN; then
    echo "[dry-run] $*"
  else
    eval "$@"
  fi
}

# Version update
echo ""
echo "🔧 Setting version to $VERSION..."
run "npm version \"$VERSION\" --no-git-tag-version"

# README update
echo ""
echo "📝 Updating version in README.md..."
<<<<<<< HEAD
run "sed -i '' -E \"s/@[0-9]+\.[0-9]+\.[0-9]+(-[a-zA-Z0-9.]+)?/@$VERSION/g\" README.md"
=======
sed -i '' "s/@[0-9]*\.[0-9]*\.[0-9]*/@$VERSION/g" README.md
echo ""
echo "📝 Updating version in TOOL_OPTIONS.md..."
sed -i '' "s/@[0-9]*\.[0-9]*\.[0-9]*/@$VERSION/g" TOOL_OPTIONS.md
>>>>>>> 06c1e187

# Build
echo ""
echo "🛠  Running build..."
run "npm run build"

# Git operations
echo ""
echo "📦 Committing changes..."
run "git add ."
run "git commit -m \"Release v$VERSION\""
run "git tag \"v$VERSION\""

echo ""
echo "🚀 Pushing to origin..."
run "git push origin $BRANCH --tags"

<<<<<<< HEAD
# npm publish
echo ""
echo "📤 Publishing to npm with tag '$NPM_TAG'..."
run "npm publish --tag $NPM_TAG"
=======
echo "📦 Creating GitHub release..."
gh release create "v$VERSION" --generate-notes -t "Release v$VERSION"

echo "📤 Publishing to npm..."
npm publish
>>>>>>> 06c1e187

# Completion message
echo ""
echo "✅ Release v$VERSION complete!"
echo "📝 Don't forget to update the changelog"<|MERGE_RESOLUTION|>--- conflicted
+++ resolved
@@ -74,14 +74,10 @@
 # README update
 echo ""
 echo "📝 Updating version in README.md..."
-<<<<<<< HEAD
-run "sed -i '' -E \"s/@[0-9]+\.[0-9]+\.[0-9]+(-[a-zA-Z0-9.]+)?/@$VERSION/g\" README.md"
-=======
-sed -i '' "s/@[0-9]*\.[0-9]*\.[0-9]*/@$VERSION/g" README.md
+run "sed -i '' \"s/@[0-9]*\.[0-9]*\.[0-9]*/@$VERSION/g\" README.md"
 echo ""
 echo "📝 Updating version in TOOL_OPTIONS.md..."
-sed -i '' "s/@[0-9]*\.[0-9]*\.[0-9]*/@$VERSION/g" TOOL_OPTIONS.md
->>>>>>> 06c1e187
+run "sed -i '' \"s/@[0-9]*\.[0-9]*\.[0-9]*/@$VERSION/g\" TOOL_OPTIONS.md"
 
 # Build
 echo ""
@@ -99,18 +95,13 @@
 echo "🚀 Pushing to origin..."
 run "git push origin $BRANCH --tags"
 
-<<<<<<< HEAD
+echo "📦 Creating GitHub release..."
+run "gh release create "v$VERSION" --generate-notes -t \"Release v$VERSION\""
+
 # npm publish
 echo ""
 echo "📤 Publishing to npm with tag '$NPM_TAG'..."
 run "npm publish --tag $NPM_TAG"
-=======
-echo "📦 Creating GitHub release..."
-gh release create "v$VERSION" --generate-notes -t "Release v$VERSION"
-
-echo "📤 Publishing to npm..."
-npm publish
->>>>>>> 06c1e187
 
 # Completion message
 echo ""
