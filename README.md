--- conflicted
+++ resolved
@@ -104,11 +104,7 @@
       "command": "mise",
       "args": [
         "x",
-<<<<<<< HEAD
-        "npm:xcodebuildmcp@1.4.0-beta.3",
-=======
-        "npm:xcodebuildmcp@1.3.7",
->>>>>>> c86ce6e2
+        "npm:xcodebuildmcp@1.4.0-beta.3",
         "--",
         "xcodebuildmcp"
       ]
@@ -185,22 +181,14 @@
 
 ```bash
 # Run the diagnostic tool using mise
-<<<<<<< HEAD
 mise x npm:xcodebuildmcp@1.4.0-beta.3 -- xcodebuildmcp-diagnostic
-=======
-mise x npm:xcodebuildmcp@1.3.7 -- xcodebuildmcp-diagnostic
->>>>>>> c86ce6e2
 ```
 
 #### Using with npx
 
 ```bash
 # Run the diagnostic tool using npx
-<<<<<<< HEAD
 npx xcodebuildmcp@1.4.0-beta.3 xcodebuildmcp-diagnostic
-=======
-npx xcodebuildmcp@1.3.7 xcodebuildmcp-diagnostic
->>>>>>> c86ce6e2
 ```
 
 The diagnostic tool will output comprehensive information about:
@@ -243,11 +231,7 @@
       "command": "mise",
       "args": [
         "x",
-<<<<<<< HEAD
-        "npm:xcodebuildmcp@1.4.0-beta.3",
-=======
-        "npm:xcodebuildmcp@1.3.7",
->>>>>>> c86ce6e2
+        "npm:xcodebuildmcp@1.4.0-beta.3",
         "--",
         "xcodebuildmcp"
       ],
@@ -272,11 +256,7 @@
       "command": "mise",
       "args": [
         "x",
-<<<<<<< HEAD
-        "npm:xcodebuildmcp@1.4.0-beta.3",
-=======
-        "npm:xcodebuildmcp@1.3.7",
->>>>>>> c86ce6e2
+        "npm:xcodebuildmcp@1.4.0-beta.3",
         "--",
         "xcodebuildmcp"
       ],
