--- conflicted
+++ resolved
@@ -88,11 +88,9 @@
 # Sentry Config File
 .sentryclirc
 
-<<<<<<< HEAD
-# incremental builds
-Makefile
-=======
 # Claude Config File
 **/.claude/settings.local.json
 CLAUDE.md
->>>>>>> 06c1e187
+
+# incremental builds
+Makefile